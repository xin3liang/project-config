--- conflicted
+++ resolved
@@ -1958,10 +1958,6 @@
       - '{pipeline}-tempest-dsvm-neutron-keystonev3-full{branch-designator}'
       - '{pipeline}-tempest-dsvm-full-ceph{branch-designator}'
       - '{pipeline}-tempest-dsvm-nova-v21-full{branch-designator}'
-<<<<<<< HEAD
       - '{pipeline}-tempest-dsvm-nova-v21-neutron-full{branch-designator}'
       - '{pipeline}-tempest-dsvm-full-glusterfs-centos7{branch-designator}'
-=======
-      - '{pipeline}-tempest-dsvm-full-glusterfs-centos7{branch-designator}'
-      - '{pipeline}-grenade-dsvm-trove{branch-designator}'
->>>>>>> 0e15652a
+      - '{pipeline}-grenade-dsvm-trove{branch-designator}'