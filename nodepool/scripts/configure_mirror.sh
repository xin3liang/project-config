#!/bin/bash -xe

# Copyright (C) 2014 Hewlett-Packard Development Company, L.P.
#
# Licensed under the Apache License, Version 2.0 (the "License");
# you may not use this file except in compliance with the License.
# You may obtain a copy of the License at
#
#    http://www.apache.org/licenses/LICENSE-2.0
#
# Unless required by applicable law or agreed to in writing, software
# distributed under the License is distributed on an "AS IS" BASIS,
# WITHOUT WARRANTIES OR CONDITIONS OF ANY KIND, either express or
# implied.
#
# See the License for the specific language governing permissions and
# limitations under the License.

source /etc/nodepool/provider

NODEPOOL_PYPI_MIRROR=${NODEPOOL_PYPI_MIRROR:-http://pypi.$NODEPOOL_REGION.openstack.org/simple}

cat >/home/jenkins/.pip/pip.conf <<EOF
[global]
index-url = $NODEPOOL_PYPI_MIRROR
EOF

cat >/home/jenkins/.pydistutils.cfg <<EOF
[easy_install]
<<<<<<< HEAD
index_url = http://pypi.$NODEPOOL_REGION.openstack.org/simple
EOF

# Double check that when the node is made ready it is able
# to resolve names against DNS.
host git.openstack.org
host pypi.${NODEPOOL_REGION}.openstack.org
=======
index_url = $NODEPOOL_PYPI_MIRROR
EOF
>>>>>>> 457f4eee
<|MERGE_RESOLUTION|>--- conflicted
+++ resolved
@@ -27,15 +27,10 @@
 
 cat >/home/jenkins/.pydistutils.cfg <<EOF
 [easy_install]
-<<<<<<< HEAD
-index_url = http://pypi.$NODEPOOL_REGION.openstack.org/simple
+index_url = $NODEPOOL_PYPI_MIRROR
 EOF
 
 # Double check that when the node is made ready it is able
 # to resolve names against DNS.
 host git.openstack.org
-host pypi.${NODEPOOL_REGION}.openstack.org
-=======
-index_url = $NODEPOOL_PYPI_MIRROR
-EOF
->>>>>>> 457f4eee
+host pypi.${NODEPOOL_REGION}.openstack.org