openstack-infra:
    events:
      - patchset-created
      - change-merged
      - x-vrif-minus-2
    projects:
      - openstack-dev/cookiecutter
      - openstack-dev/hacking
      - openstack-dev/pbr
      - openstack-dev/specs-cookiecutter
      - openstack-infra/askbot-theme
      - openstack-infra/bugdaystats
      - openstack-infra/devstack-gate
      - openstack-infra/elastic-recheck
      - openstack-infra/gear
      - openstack-infra/gearman-plugin
      - openstack-infra/gerrit
      - openstack-infra/gerrit-trigger-plugin
      - openstack-infra/gerritbot
      - openstack-infra/gerritlib
      - openstack-infra/gitdm
      - openstack-infra/git-review
      - openstack-infra/infra-manual
      - openstack-infra/infra-specs
      - openstack-infra/jeepyb
      - openstack-infra/jenkins-job-builder
      - openstack-infra/lodgeit
      - openstack-infra/meetbot
      - openstack-infra/nodepool
      - openstack-infra/nose-html-output
      - openstack-infra/odsreg
      - openstack-infra/os-loganalyze
      - openstack-infra/project-config
      - openstack-infra/publications
      - openstack-infra/puppet-accessbot
      - openstack-infra/puppet-apparmor
      - openstack-infra/puppet-asterisk
      - openstack-infra/puppet-bugdaystats
      - openstack-infra/puppet-bup
      - openstack-infra/puppet-cgit
      - openstack-infra/puppet-dashboard
      - openstack-infra/puppet-drupal
      - openstack-infra/puppet-elastic_recheck
      - openstack-infra/puppet-elasticsearch
      - openstack-infra/puppet-exim
      - openstack-infra/puppet-gerrit
      - openstack-infra/puppet-gerritbot
      - openstack-infra/puppet-github
      - openstack-infra/puppet-graphite
      - openstack-infra/puppet-httpd
      - openstack-infra/puppet-iptables
      - openstack-infra/puppet-jeepyb
      - openstack-infra/puppet-jenkins
      - openstack-infra/puppet-kibana
      - openstack-infra/puppet-lodgeit
      - openstack-infra/puppet-log_processor
      - openstack-infra/puppet-logrotate
      - openstack-infra/puppet-logstash
      - openstack-infra/puppet-mailman
      - openstack-infra/puppet-mediawiki
      - openstack-infra/puppet-meetbot
      - openstack-infra/puppet-mysql_backup
      - openstack-infra/puppet-nodepool
      - openstack-infra/puppet-openssl
      - openstack-infra/puppet-openstackid
      - openstack-infra/puppet-packagekit
      - openstack-infra/puppet-pip
      - openstack-infra/puppet-planet
      - openstack-infra/puppet-puppetboot
      - openstack-infra/puppet-recheckwatch
      - openstack-infra/puppet-redis
      - openstack-infra/puppet-releasestatus
      - openstack-infra/puppet-reviewday
      - openstack-infra/puppet-snmpd
      - openstack-infra/puppet-ssh
      - openstack-infra/puppet-ssl_cert_check
      - openstack-infra/puppet-statusbot
      - openstack-infra/puppet-storyboard
      - openstack-infra/puppet-subversion
      - openstack-infra/puppet-sudoers
      - openstack-infra/puppet-tmpreaper
      - openstack-infra/puppet-ulimit
      - openstack-infra/puppet-unattended_upgrades
      - openstack-infra/puppet-unbound
      - openstack-infra/puppet-user
      - openstack-infra/puppet-vcsrepo
      - openstack-infra/puppet-vinz
      - openstack-infra/puppet-yum
      - openstack-infra/puppet-zanata
      - openstack-infra/puppet-zuul
      - openstack-infra/pypi-mirror
      - openstack-infra/python-storyboardclient
      - openstack-infra/release-tools
      - openstack-infra/releasestatus
      - openstack-infra/reviewday
      - openstack-infra/reviewstats
      - openstack-infra/shade
      - openstack-infra/statusbot
      - openstack-infra/storyboard
      - openstack-infra/storyboard-webclient
      - openstack-infra/subunit2sql
      - openstack-infra/system-config
      - openstack-infra/vinz
      - openstack-infra/vinz-webclient
      - openstack-infra/zuul
      - openstack-infra/zuul-packaging
      - openstack/requirements
      - stackforge/gertty
      - stackforge/python-jenkins

    branches:
      - master
      - debian/sid #zuul-packaging repo
      - feature/openid #openstackid repo
      - openstack/2.8.4 #gerrit repo
      - results #gitdm repo
      # Branches for publications repo
      - ci-automation
      - devstack-tutorial
      - gearman-plugin
      - overview
      - processing-ci-log-events
      - stackforge
      - sysadmin-codereview
      - template
      - using-your-own
      - zuul

openstack-doc:
    events:
      - patchset-created
      - change-merged
      - x-vrif-minus-2
    projects:
      - openstack/api-site
      - openstack/compute-api
      - openstack/docs-specs
      - openstack/ha-guide
      - openstack/identity-api
      - openstack/image-api
      - openstack/netconn-api
      - openstack/object-api
      - openstack/openstack-doc-tools
      - openstack/openstack-manuals
      - openstack/operations-guide
      - openstack/security-doc
      - openstack/training-guides
      - openstack/volume-api
      - stackforge/clouddocs-maven-plugin
    branches:
      - master
      - stable/icehouse
      - stable/juno

openstack-containers:
    events:
      - patchset-created
      - change-merged
      - x-vrif-minus-2
    projects:
      - stackforge/magnum
      - stackforge/python-magnumclient
    branches:
      - master

openstack-ceilometer:
    events:
      - patchset-created
      - change-merged
      - x-vrif-minus-2
    projects:
      - openstack/ceilometer
      - openstack/ceilometer-specs
      - openstack/python-ceilometerclient
      - stackforge/gnocchi
    branches:
      - master

openstack-dns:
    events:
      - patchset-created
      - change-merged
      - x-vrif-minus-2
    projects:
      - openstack/designate
      - openstack/designate-specs
      - openstack/python-designateclient
      - stackforge/designate-msdnsagent
    branches:
      - master

openstack-trove:
    events:
      - patchset-created
      - change-merged
      - x-vrif-minus-2
    projects:
      - openstack/trove
      - openstack/trove-specs
      - openstack/trove-integration
      - openstack/python-troveclient
    branches:
      - master

tripleo:
    events:
      - patchset-created
      - change-merged
      - x-vrif-minus-2
    projects:
      - openstack-infra/tripleo-ci
      - openstack/diskimage-builder
      - openstack/os-apply-config
      - openstack/os-cloud-config
      - openstack/os-collect-config
      - openstack/os-net-config
      - openstack/os-refresh-config
      - openstack/python-tuskarclient
      - openstack/tripleo-heat-templates
      - openstack/tripleo-image-elements
      - openstack/tripleo-incubator
      - openstack/tripleo-puppet-elements
      - openstack/tripleo-specs
      - openstack/tuskar
      - openstack/tuskar-ui
      - stackforge/kolla
      - stackforge/prep-source-repos
      - stackforge/tripleo-ansible
      - stackforge/windows-diskimage-builder
    branches:
      - master

heat:
    events:
      - patchset-created
      - change-merged
      - x-vrif-minus-2
    projects:
      - openstack/heat
      - openstack/python-heatclient
      - openstack/heat-cfntools
      - openstack/heat-templates
      - openstack/heat-specs
      - openstack-dev/heat-cfnclient
    branches:
      - master

openstack-neutron:
    events:
      - patchset-created
      - change-merged
      - x-vrif-minus-2
    projects:
      - openstack/neutron
      - openstack/neutron-fwaas
      - openstack/neutron-specs
      - openstack/neutron-vpnaas
      - openstack/python-neutronclient
    branches:
      - master

openstack-horizon:
    events:
      - patchset-created
      - change-merged
      - x-vrif-minus-2
    projects:
      - openstack/horizon
      - openstack/django_openstack_auth
      - openstack/tuskar-ui
    branches:
      - master

openstack-sahara:
    events:
      - patchset-created
      - change-merged
      - x-vrif-minus-2
    projects:
      - openstack/sahara
      - openstack/python-saharaclient
      - openstack/sahara-dashboard
      - openstack/sahara-extra
      - openstack/sahara-image-elements
      - openstack/sahara-specs
      - stackforge/puppet-sahara
      - stackforge/sahara-ci-config
      - stackforge/sahara-guestagent
    branches:
      - master
      - stable/icehouse

openstack-nova:
    events:
      - patchset-created
      - x-vrif-minus-2
    projects:
      - openstack/gantt
      - openstack/nova
      - openstack/nova-specs
      - openstack/python-ganttclient
      - openstack/python-novaclient
    branches:
      - master

openstack-cinder:
    events:
      - patchset-created
      - x-vrif-minus-2
    projects:
      - openstack/cinder
      - openstack/cinder-specs
      - openstack/python-cinderclient
    branches:
      - master

openstack-qa:
    events:
      - patchset-created
      - change-merged
      - x-vrif-minus-2
    projects:
      - openstack/qa-specs
      - openstack/tempest
      - openstack/tempest-lib
      - openstack-dev/devstack
      - openstack-dev/grenade
      - openstack-dev/hacking
      - openstack-infra/elastic-recheck
      - openstack-infra/devstack-gate
      - openstack-infra/subunit2sql
    branches:
      - master

openstack-monasca:
    events:
      - patchset-created
      - change-merged
      - x-vrif-minus-2
    projects:
      - stackforge/monasca-notification
      - stackforge/python-monascaclient
      - stackforge/python-monasca-api
      - stackforge/monasca-api
      - stackforge/monasca-thresh
      - stackforge/monasca-ui
      - stackforge/monasca-common
      - stackforge/monasca-agent
      - stackforge/monasca-persister
    branches:
      - master

puppet-openstack:
    events:
      - patchset-created
      - change-merged
      - x-vrif-minus-2
    projects:
      - stackforge/puppet-ceilometer
      - stackforge/puppet-ceph
      - stackforge/puppet-cinder
      - stackforge/puppet-designate
      - stackforge/puppet-glance
      - stackforge/puppet-gnocchi
      - stackforge/puppet-heat
      - stackforge/puppet-horizon
      - stackforge/puppet-ironic
      - stackforge/puppet-keystone
      - stackforge/puppet-manila
      - stackforge/puppet-monasca
      - stackforge/puppet-neutron
      - stackforge/puppet-nova
      - stackforge/puppet-openstack
      - stackforge/puppet-openstacklib
      - stackforge/puppet_openstack_builder
      - stackforge/puppet-openstack_extras
      - stackforge/puppet-sahara
      - stackforge/puppet-swift
      - stackforge/puppet-tempest
      - stackforge/puppet-trove
      - stackforge/puppet-tuskar
      - stackforge/puppet-vswitch
      - stackforge/puppet-openstack-specs
    branches:
      - master
      - stable/icehouse

openstack-chef:
    events:
      - patchset-created
      - change-merged
      - x-vrif-minus-2
    projects:
      - stackforge/cookbook-ceph
      - stackforge/cookbook-openstack-bare-metal
      - stackforge/cookbook-openstack-block-storage
      - stackforge/cookbook-openstack-client
      - stackforge/cookbook-openstack-common
      - stackforge/cookbook-openstack-compute
      - stackforge/cookbook-openstack-dashboard
      - stackforge/cookbook-openstack-data-processing
      - stackforge/cookbook-openstack-database
      - stackforge/cookbook-openstack-identity
      - stackforge/cookbook-openstack-image
      - stackforge/cookbook-openstack-integration-test
      - stackforge/cookbook-openstack-network
      - stackforge/cookbook-openstack-object-storage
      - stackforge/cookbook-openstack-ops-database
      - stackforge/cookbook-openstack-ops-messaging
      - stackforge/cookbook-openstack-orchestration
      - stackforge/cookbook-openstack-telemetry
      - stackforge/cookbook-pacemaker
      - stackforge/openstack-chef-repo
      - stackforge/openstack-chef-specs
    branches:
      - master
      - stable/icehouse

openstack-merlin:
    events:
      - patchset-created
      - change-merged
      - x-vrif-minus-2
    projects:
      - stackforge/merlin
    branches:
      - master

openstack-mistral:
    events:
      - patchset-created
      - change-merged
      - x-vrif-minus-2
    projects:
      - stackforge/mistral
      - stackforge/mistral-extra
      - stackforge/python-mistralclient
    branches:
      - master

murano:
    events:
      - patchset-created
      - change-merged
      - x-vrif-minus-2
    projects:
      - stackforge/murano
      - stackforge/murano-agent
      - stackforge/murano-apps
      - stackforge/murano-dashboard
      - stackforge/murano-deployment
      - stackforge/murano-docs
      - stackforge/murano-specs
      - stackforge/python-muranoclient
    branches:
      - master

magnetodb:
    events:
      - patchset-created
      - change-merged
      - x-vrif-minus-2
    projects:
      - stackforge/python-magnetodbclient
      - stackforge/magnetodb
      - stackforge/magnetodb-specs
    branches:
      - master

billingstack:
    events:
      - patchset-created
      - change-merged
      - x-vrif-minus-2
    projects:
      - stackforge/billingstack
    branches:
      - master

openstack-ironic:
    events:
      - patchset-created
      - change-merged
      - x-vrif-minus-2
    projects:
      - openstack/ironic
      - openstack/ironic-specs
      - openstack/ironic-python-agent
      - openstack/python-ironicclient
      - stackforge/pyghmi
      - stackforge/ironic-discoverd
    branches:
      - master

openstack-swift:
    events:
      - patchset-created
      - change-merged
      - x-vrif-minus-2
    projects:
      - openstack/python-swiftclient
      - openstack/swift
      - openstack/swift-bench
      - openstack/swift-specs
    branches:
      - master
      - feature/ec

openstack-state-management:
    events:
      - patchset-created
      - change-merged
      - x-vrif-minus-2
    projects:
      - openstack/taskflow
      - openstack/tooz
    branches:
      - master

openstack-barbican:
    events:
      - patchset-created
      - change-merged
      - x-vrif-minus-2
    projects:
      - openstack/barbican
      - openstack/barbican-specs
      - openstack/castellan
      - openstack/kite
      - openstack/python-barbicanclient
      - openstack/python-kiteclient
    branches:
      - master

fuel-tracker:
    events:
      - patchset-created
      - change-merged
      - x-vrif-minus-2
    projects:
      - stackforge/fuel-web
      - stackforge/fuel-astute
      - stackforge/fuel-ostf
      - stackforge/fuel-main
      - stackforge/fuel-provision
      - stackforge/fuel-docs
      - stackforge/fuel-library
      - stackforge/fuel-devops
      - stackforge/fuel-specs
      - stackforge/fuel-stats
      - stackforge/fuel-plugins
      - stackforge/python-fuelclient
    branches:
      - master

openstack-glance:
    events:
      - patchset-created
      - change-merged
      - x-vrif-minus-2
    projects:
      - openstack/glance
      - openstack/glance-specs
      - openstack/glance_store
      - openstack/python-glanceclient
    branches:
      - master

openstack-zaqar:
    events:
      - patchset-created
      - change-merged
      - x-vrif-minus-2
    projects:
      - openstack/zaqar
      - openstack/zaqar-specs
      - openstack/python-zaqarclient
    branches:
      - master

openstack-distil:
    events:
      - patchset-created
      - change-merged
      - x-vrif-minus-2
    projects:
      - stackforge/distil
    branches:
      - master

stackforge-libra:
    events:
      - patchset-created
      - change-merged
      - x-vrif-minus-2
    projects:
      - stackforge/libra
      - stackforge/python-libraclient
    branches:
      - master

openstack-rally:
    events:
      - patchset-created
      - change-merged
      - x-vrif-minus-2
    projects:
      - stackforge/rally
      - stackforge/python-rallyclient
    branches:
      - master

openstack-blazar:
    events:
      - patchset-created
      - change-merged
      - x-vrif-minus-2
    projects:
      - stackforge/blazar
      - stackforge/blazar-nova
      - stackforge/python-blazarclient
    branches:
      - master

refstack:
    events:
      - patchset-created
      - change-merged
      - x-vrif-minus-2
    projects:
      - stackforge/refstack
      - stackforge/refstack-client
    branches:
      - master

rubick:
    events:
      - patchset-created
      - change-merged
      - x-vrif-minus-2
    projects:
      - stackforge/rubick
    branches:
      - master

solum:
    events:
      - patchset-created
      - change-merged
      - x-vrif-minus-2
    projects:
      - stackforge/solum
      - stackforge/python-solumclient
      - stackforge/solum-dashboard
      - stackforge/solum-infra-guestagent
      - stackforge/solum-specs
    branches:
      - master

storyboard:
    events:
      - patchset-created
      - change-merged
      - x-vrif-minus-2
    projects:
      - openstack-infra/python-storyboardclient
      - openstack-infra/storyboard
      - openstack-infra/storyboard-webclient
    branches:
      - master

surveil:
    events:
      - patchset-created
      - change-merged
      - x-vrif-minus-2
    projects:
      - stackforge/surveil
      - stackforge/python-surveilclient
      - stackforge/surveil-specs
    branches:
      - master

milk-dev:
    events:
      - patchset-created
      - change-merged
      - x-vrif-minus-2
    projects:
      - stackforge/milk
    branches:
      - master

pecanpy:
    events:
      - patchset-created
      - change-merged
      - x-vrif-minus-2
    projects:
      - stackforge/pecan
    branches:
      - master

openstack-entropy:
    events:
      - patchset-created
      - change-merged
      - x-vrif-minus-2
    projects:
      - stackforge/entropy
    branches:
      - master

packstack-dev:
    events:
      - patchset-created
      - change-merged
      - x-vrif-minus-2
    projects:
      - stackforge/packstack
    branches:
      - master
      - grizzly
      - havana
      - icehouse

openstack-anvil:
    events:
      - patchset-created
      - change-merged
      - x-vrif-minus-2
    projects:
      - stackforge/anvil
    branches:
      - master

syscompass:
    events:
      - patchset-created
      - change-merged
      - x-vrif-minus-2
    projects:
      - stackforge/compass-adapters
      - stackforge/compass-core
      - stackforge/compass-install
      - stackforge/compass-monit
      - stackforge/compass-specs
      - stackforge/compass-web
    branches:
      - master

tricircle:
    events:
      - patchset-created
      - change-merged
      - x-vrif-minus-2
    projects:
      - stackforge/tricircle
    branches:
      - master

openstack-keystone:
    events:
      - change-merged
      - patchset-created
      - x-vrif-minus-2
    projects:
      - openstack/keystone
      - openstack/identity-api
      - openstack/keystone-specs
      - openstack/pycadf
      - openstack/python-keystoneclient
      - openstack/python-keystoneclient-federation
      - openstack/python-keystoneclient-kerberos
      - openstack/keystonemiddleware
    branches:
      - master

openstack-manila:
    events:
      - patchset-created
      - change-merged
      - x-vrif-minus-2
    projects:
      - openstack/manila
      - openstack/python-manilaclient
      - stackforge/puppet-manila
    branches:
      - master

openstack-merges:
    events:
      - change-merged
    branches:
      - master
    projects:
      # grep openstack governance/reference/programs.yaml | grep -v url
      - openstack/nova
      - openstack/python-novaclient
      - openstack/gantt
      - openstack/python-ganttclient
      - openstack/swift
      - openstack/python-swiftclient
      - openstack/swift-bench
      - openstack/glance
      - openstack/python-glanceclient
      - openstack/keystone
      - openstack/python-keystoneclient
      - openstack/keystonemiddleware
      - openstack/horizon
      - openstack/django_openstack_auth
      - openstack/tuskar-ui
      - openstack/neutron
      - openstack/python-neutronclient
      - openstack/cinder
      - openstack/python-cinderclient
      - openstack/ceilometer
      - openstack/python-ceilometerclient
      - openstack/heat
      - openstack/python-heatclient
      - openstack/heat-cfntools
      - openstack/heat-templates
      - openstack-dev/heat-cfnclient
      - openstack/trove
      - openstack/python-troveclient
      - openstack/trove-integration
      - openstack/ironic
      - openstack/python-ironicclient
      - openstack/oslo-incubator
      - openstack/oslo-specs
      - openstack/oslo.concurrency
      - openstack/oslo.config
      - openstack/oslo.context
      - openstack/oslo.db
      - openstack/oslo.i18n
      - openstack/oslo.messaging
      - openstack/oslo.middleware
      - openstack/oslo.rootwrap
      - openstack/oslo.serialization
      - openstack/oslo.sphinx
      - openstack/oslo.utils
      - openstack/oslo.version
      - openstack/oslo.vmware
      - openstack-dev/cookiecutter
      - openstack-dev/hacking
      - openstack-dev/pbr
      - openstack-dev/openstack-nose
      - openstack-dev/specs-cookiecutter
      - openstack-infra/activity-board
      - openstack-infra/askbot-theme
      - openstack-infra/devstack-gate
      - openstack-infra/elastic-recheck
      - openstack-infra/gear
      - openstack-infra/gearman-plugin
      - openstack-infra/gerrit
      - openstack-infra/gerritbot
      - openstack-infra/gerritlib
      - openstack-infra/git-review
      - openstack-infra/gitdm
      - openstack-infra/groups
      - openstack-infra/jeepyb
      - openstack-infra/jenkins-job-builder
      - openstack-infra/lodgeit
      - openstack-infra/meetbot
      - openstack-infra/nodepool
      - openstack-infra/nose-html-output
      - openstack-infra/odsreg
      - openstack-infra/openstackid
      - openstack-infra/openstackweb
      - openstack-infra/os-loganalyze
      - openstack-infra/project-config
      - openstack-infra/publications
      - openstack-infra/puppet-accessbot
      - openstack-infra/puppet-apparmor
      - openstack-infra/puppet-asterisk
      - openstack-infra/puppet-bugdaystats
      - openstack-infra/puppet-bup
      - openstack-infra/puppet-cgit
      - openstack-infra/puppet-dashboard
      - openstack-infra/puppet-drupal
      - openstack-infra/puppet-elastic_recheck
      - openstack-infra/puppet-elasticsearch
      - openstack-infra/puppet-exim
      - openstack-infra/puppet-gerrit
      - openstack-infra/puppet-gerritbot
      - openstack-infra/puppet-github
      - openstack-infra/puppet-graphite
      - openstack-infra/puppet-httpd
      - openstack-infra/puppet-iptables
      - openstack-infra/puppet-jeepyb
      - openstack-infra/puppet-jenkins
      - openstack-infra/puppet-kibana
      - openstack-infra/puppet-lodgeit
      - openstack-infra/puppet-log_processor
      - openstack-infra/puppet-logrotate
      - openstack-infra/puppet-logstash
      - openstack-infra/puppet-mailman
      - openstack-infra/puppet-mediawiki
      - openstack-infra/puppet-meetbot
      - openstack-infra/puppet-mysql_backup
      - openstack-infra/puppet-nodepool
      - openstack-infra/puppet-openssl
      - openstack-infra/puppet-openstackid
      - openstack-infra/puppet-packagekit
      - openstack-infra/puppet-pip
      - openstack-infra/puppet-planet
      - openstack-infra/puppet-puppetboot
      - openstack-infra/puppet-recheckwatch
      - openstack-infra/puppet-redis
      - openstack-infra/puppet-releasestatus
      - openstack-infra/puppet-reviewday
      - openstack-infra/puppet-snmpd
      - openstack-infra/puppet-ssh
      - openstack-infra/puppet-ssl_cert_check
      - openstack-infra/puppet-statusbot
      - openstack-infra/puppet-storyboard
      - openstack-infra/puppet-subversion
      - openstack-infra/puppet-sudoers
      - openstack-infra/puppet-tmpreaper
      - openstack-infra/puppet-ulimit
      - openstack-infra/puppet-unattended_upgrades
      - openstack-infra/puppet-unbound
      - openstack-infra/puppet-user
      - openstack-infra/puppet-vcsrepo
      - openstack-infra/puppet-yum
      - openstack-infra/puppet-zanata
      - openstack-infra/puppet-zuul
      - openstack-infra/pypi-mirror
      - openstack-infra/python-storyboardclient
      - openstack-infra/releasestatus
      - openstack-infra/reviewday
      - openstack-infra/reviewstats
      - openstack-infra/statusbot
      - openstack-infra/storyboard
      - openstack-infra/system-config
      - openstack-infra/tripleo-ci
      - openstack-infra/zmq-event-publisher
      - openstack-infra/zuul
      - openstack-infra/zuul-packaging
      - openstack/openstack-planet
      - openstack/api-site
      - openstack/compute-api
      - openstack/identity-api
      - openstack/image-api
      - openstack/netconn-api
      - openstack/object-api
      - openstack/openstack-doc-tools
      - openstack/openstack-manuals
      - openstack/operations-guide
      - openstack/volume-api
      - openstack/tempest
      - openstack/tempest-lib
      - openstack-dev/grenade
      - openstack/diskimage-builder
      - openstack/os-apply-config
      - openstack/os-collect-config
      - openstack/os-net-config
      - openstack/os-refresh-config
      - openstack/tripleo-heat-templates
      - openstack/tripleo-image-elements
      - openstack/tripleo-incubator
      - openstack/tuskar
      - openstack/python-tuskarclient
      - openstack-dev/devstack
      - openstack-infra/release-tools
      - openstack/zaqar
      - openstack/python-zaqarclient
      - openstack/sahara
      - openstack/python-saharaclient
      - openstack/sahara-dashboard
      - openstack/sahara-extra
      - openstack/sahara-image-elements

openstack-oslo:
    events:
      - patchset-created
      - change-merged
      - x-vrif-minus-2
    projects:
      - openstack/cliff
      - openstack/oslo-incubator
      - openstack/oslo-specs
      - openstack/oslo.concurrency
      - openstack/oslo.config
      - openstack/oslo.context
      - openstack/oslo.db
      - openstack/oslo.i18n
      - openstack/oslo.log
      - openstack/oslo.messaging
      - openstack/oslo.middleware
      - openstack/oslo.rootwrap
      - openstack/oslo.serialization
      - openstack/oslo.utils
      - openstack/oslo.version
      - openstack/oslo.vmware
      - openstack/oslosphinx
      - openstack/oslotest
      - openstack/pylockfile
      - openstack/stevedore
      - openstack/taskflow
      - openstack/tooz
      - openstack-dev/cookiecutter
      - openstack-dev/hacking
      - openstack-dev/oslo-cookiecutter
      - openstack-dev/pbr
    branches:
      - master

openstack-satori:
    events:
      - patchset-created
      - change-merged
      - x-vrif-minus-2
    projects:
      - stackforge/satori
    branches:
      - master

openstack-sdks:
    events:
      - patchset-created
      - change-merged
    projects:
      - openstack/python-openstackclient
      - stackforge/openstack-sdk-php
      - stackforge/golang-client
      - stackforge/openstack-sdk-dotnet
      - stackforge/openstack-cli-powershell
      - stackforge/os-client-config
      - stackforge/python-openstacksdk
    branches:
      - master

openstack-security:
    events:
      - patchset-created
      - change-merged
      - x-vrif-minus-2
    projects:
      - openstack/security-doc
      - stackforge/bandit
    branches:
      - master

nova-docker:
    events:
      - patchset-created
      - change-merged
      - x-vrif-minus-2
    projects:
      - stackforge/nova-docker
    branches:
      - master

openstack-lbaas:
    events:
      - patchset-created
      - change-merged
      - x-vrif-minus-2
    projects:
      - openstack/neutron-lbaas
      - stackforge/octavia
    branches:
      - master

tacker:
    events:
      - patchset-created
      - change-merged
      - x-vrif-minus-2
    projects:
      - stackforge/tacker
      - stackforge/tacker-specs
      - stackforge/python-tackerclient
    branches:
      - master

congress:
    events:
      - patchset-created
      - change-merged
      - x-vrif-minus-2
    projects:
      - stackforge/congress
      - stackforge/python-congressclient
      - stackforge/congress-specs
    branches:
      - master

git-upstream:
    events:
      - patchset-created
      - change-merged
      - x-vrif-minus-2
    projects:
      - stackforge/git-upstream
    branches:
      - master

openstack-poppy:
    events:
      - patchset-created
      - change-merged
      - x-vrif-minus-2
    projects:
      - stackforge/poppy
    branches:
      - master

swiftonfile:
    events:
      - patchset-created
      - change-merged
      - x-vrif-minus-2
    projects:
      - stackforge/swiftonfile
    branches:
      - master

dox:
    events:
      - patchset-created
      - change-merged
      - x-vrif-minus-2
    projects:
      - stackforge/dox
    branches:
      - master

striker-dev:
    events:
      - patchset-created
      - change-merged
      - x-vrif-minus-2
    projects:
      - stackforge/striker
    branches:
      - master

openstack-ansible:
    events:
      - patchset-created
      - change-merged
      - x-vrif-minus-2
    projects:
      - stackforge/os-ansible-deployment
    branches:
      - master
<<<<<<< HEAD
      - stable/icehouse
      - stable/juno
      - proposed/juno

openstack-gbp:
    events:
      - patchset-created
      - change-merged
      - x-vrif-minus-2
    projects:
      - stackforge/group-based-policy
      - stackforge/group-based-policy-specs
      - stackforge/group-based-policy-ui
      - stackforge/group-based-policy-automation
      - stackforge/python-group-based-policy-client
    branches:
      - master
=======
      - icehouse
      - juno
      - kilo
>>>>>>> 2ca378e6
<|MERGE_RESOLUTION|>--- conflicted
+++ resolved
@@ -1146,10 +1146,9 @@
       - stackforge/os-ansible-deployment
     branches:
       - master
-<<<<<<< HEAD
-      - stable/icehouse
-      - stable/juno
-      - proposed/juno
+      - icehouse
+      - juno
+      - kilo
 
 openstack-gbp:
     events:
@@ -1163,9 +1162,4 @@
       - stackforge/group-based-policy-automation
       - stackforge/python-group-based-policy-client
     branches:
-      - master
-=======
-      - icehouse
-      - juno
-      - kilo
->>>>>>> 2ca378e6
+      - master